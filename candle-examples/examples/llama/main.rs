// An implementation of LLaMA https://github.com/facebookresearch/llama
//
// This is based on nanoGPT in a similar way to:
// https://github.com/Lightning-AI/lit-llama/blob/main/lit_llama/model.py
//
// The tokenizer config can be retrieved from:
// https://huggingface.co/hf-internal-testing/llama-tokenizer/raw/main/tokenizer.json

#[cfg(feature = "accelerate")]
extern crate accelerate_src;

#[cfg(feature = "mkl")]
extern crate intel_mkl_src;

use anyhow::{bail, Error as E, Result};
use clap::{Parser, ValueEnum};

use candle::{DType, Tensor};
use candle_nn::VarBuilder;
use candle_transformers::generation::LogitsProcessor;
use hf_hub::{api::sync::Api, Repo, RepoType};
use std::io::Write;

// ここで読み込んでるのが7bのモデルなので、7bじゃないとダメ？
use candle_transformers::models::llama as model;
use model::{Llama, LlamaConfig};

const EOS_TOKEN: &str = "</s>";
const DEFAULT_PROMPT: &str = "私は高名な研究者で、自分の専門分野について精通しています。私は特に、文から研究キーワードを過不足なく抽出することが得意です。例えば、「自然言語処理における逆接の談話関係についてのアノテーション」というという文からは、「自然言語処理」「談話関係」「アノテーション」といったキーワードを抽出することができます。同じように、「高速原子間力顕微鏡を用いた、タンパク質の一分子観察による動態解」という文から研究キーワードを抽出すると、以下のようなキーワードが挙げられます。以下にjson形式で表示します。";

#[derive(Clone, Debug, Copy, PartialEq, Eq, ValueEnum)]
enum Which {
    V1,
    V2,
    #[value(name = "solar-10.7b")]
    Solar10_7B,
    #[value(name = "tiny-llama-1.1b-chat")]
    TinyLlama1_1BChat,
}

#[derive(Parser, Debug)]
#[command(author, version, about, long_about = None)]
struct Args {
    /// Run on CPU rather than on GPU.
    #[arg(long)]
    cpu: bool,

    /// The temperature used to generate samples.
    #[arg(long)]
    temperature: Option<f64>,

    /// Nucleus sampling probability cutoff.
    #[arg(long)]
    top_p: Option<f64>,

    /// The seed to use when generating random samples.
    #[arg(long, default_value_t = 299792458)]
    seed: u64,

    /// The length of the sample to generate (in tokens).
    #[arg(long, default_value_t = 100)]
    sample_len: usize,

    /// Disable the key-value cache.
    #[arg(long)]
    no_kv_cache: bool,

    /// The initial prompt.
    #[arg(long)]
    prompt: Option<String>,

    /// Use different dtype than f16
    #[arg(long)]
    dtype: Option<String>,

    /// Enable tracing (generates a trace-timestamp.json file).
    #[arg(long)]
    tracing: bool,

    #[arg(long)]
    model_id: Option<String>,

    #[arg(long)]
    revision: Option<String>,

    /// The model size to use.
    #[arg(long, default_value = "v2")]
    which: Which,

    #[arg(long)]
    use_flash_attn: bool,

    /// Penalty to be applied for repeating tokens, 1. means no penalty.
    #[arg(long, default_value_t = 1.0)]
    repeat_penalty: f32,

    /// The context size to consider for the repeat penalty.
    #[arg(long, default_value_t = 64)]
    repeat_last_n: usize,
}


fn main() -> Result<()> {
    use tokenizers::Tokenizer;
    use tracing_chrome::ChromeLayerBuilder;
    use tracing_subscriber::prelude::*;

    let args = Args::parse();
    let _guard = if args.tracing {
        let (chrome_layer, guard) = ChromeLayerBuilder::new().build();
        tracing_subscriber::registry().with(chrome_layer).init();
        Some(guard)
    } else {
        None
    };

    let device = candle_examples::device(args.cpu)?;
    let dtype = match args.dtype.as_deref() {
        Some("f16") => DType::F16,
        Some("bf16") => DType::BF16,
        Some("f32") => DType::F32,
        Some(dtype) => bail!("Unsupported dtype {dtype}"),
        None => DType::F16,
    };
    let (llama, tokenizer_filename, cache) = {
        let api = Api::new()?;
        let model_id = args.model_id.unwrap_or_else(|| match args.which {
            Which::V1 => "Narsil/amall-7b".to_string(),
            Which::V2 => "elyza/ELYZA-japanese-Llama-2-13b".to_string(),
            Which::Solar10_7B => "upstage/SOLAR-10.7B-v1.0".to_string(),
            Which::TinyLlama1_1BChat => "TinyLlama/TinyLlama-1.1B-Chat-v1.0".to_string(),
        });
        println!("loading the model weights from {model_id}");
        let revision = args.revision.unwrap_or("main".to_string());
        let api = api.repo(Repo::with_revision(model_id, RepoType::Model, revision));

        let tokenizer_filename = api.get("tokenizer.json")?;
        let config_filename = api.get("config.json")?;
        let config: LlamaConfig = serde_json::from_slice(&std::fs::read(config_filename)?)?;
        let config = config.into_config(args.use_flash_attn);

<<<<<<< HEAD
        let filenames =
            candle_examples::hub_load_safetensors(&api, "pytorch_model.bin.index.json")?;
=======
        let filenames = match args.which {
            Which::V1 | Which::V2 | Which::Solar10_7B => {
                candle_examples::hub_load_safetensors(&api, "model.safetensors.index.json")?
            }
            Which::TinyLlama1_1BChat => vec![api.get("model.safetensors")?],
        };
>>>>>>> fa3ea98b
        println!("building the model");
        // ここでもmodelを使っている
        let cache = model::Cache::new(!args.no_kv_cache, dtype, &config, &device)?;

        let vb = unsafe { VarBuilder::from_mmaped_safetensors(&filenames, dtype, &device)? };
        // これが返り値になってletに入る
        (Llama::load(vb, &cache, &config)?, tokenizer_filename, cache)
    };
    let tokenizer = Tokenizer::from_file(tokenizer_filename).map_err(E::msg)?;
    let eos_token_id = tokenizer.token_to_id(EOS_TOKEN);
    let prompt = args.prompt.as_ref().map_or(DEFAULT_PROMPT, |p| p.as_str());
    let mut tokens = tokenizer
        .encode(prompt, true)
        .map_err(E::msg)?
        .get_ids()
        .to_vec();

    println!("starting the inference loop");
    print!("{prompt}");
    let mut logits_processor = LogitsProcessor::new(args.seed, args.temperature, args.top_p);
    let start_gen = std::time::Instant::now();
    let mut index_pos = 0;
    let mut token_generated = 0;
    for index in 0..args.sample_len {
        let context_size = if cache.use_kv_cache && index > 0 {
            1
        } else {
            tokens.len()
        };
        let ctxt = &tokens[tokens.len().saturating_sub(context_size)..];
        let input = Tensor::new(ctxt, &device)?.unsqueeze(0)?;
        let logits = llama.forward(&input, index_pos)?;
        let logits = logits.squeeze(0)?;
        let logits = if args.repeat_penalty == 1. {
            logits
        } else {
            let start_at = tokens.len().saturating_sub(args.repeat_last_n);
            candle_transformers::utils::apply_repeat_penalty(
                &logits,
                args.repeat_penalty,
                &tokens[start_at..],
            )?
        };
        index_pos += ctxt.len();

        let next_token = logits_processor.sample(&logits)?;
        token_generated += 1;
        tokens.push(next_token);

        // Extracting the last token as a string is complicated, here we just apply some simple
        // heuristics as it seems to work well enough for this example. See the following for more
        // details:
        // https://github.com/huggingface/tokenizers/issues/1141#issuecomment-1562644141
        if let Some(text) = tokenizer.id_to_token(next_token) {
            let text = text.replace('▁', " ").replace("<0x0A>", "\n");
            print!("{text}");
            std::io::stdout().flush()?;
        }
        if Some(next_token) == eos_token_id {
            break;
        }
    }
    let dt = start_gen.elapsed();
    println!(
        "\n\n{} tokens generated ({} token/s)\n",
        token_generated,
        token_generated as f64 / dt.as_secs_f64(),
    );
    Ok(())
}<|MERGE_RESOLUTION|>--- conflicted
+++ resolved
@@ -139,17 +139,8 @@
         let config: LlamaConfig = serde_json::from_slice(&std::fs::read(config_filename)?)?;
         let config = config.into_config(args.use_flash_attn);
 
-<<<<<<< HEAD
         let filenames =
             candle_examples::hub_load_safetensors(&api, "pytorch_model.bin.index.json")?;
-=======
-        let filenames = match args.which {
-            Which::V1 | Which::V2 | Which::Solar10_7B => {
-                candle_examples::hub_load_safetensors(&api, "model.safetensors.index.json")?
-            }
-            Which::TinyLlama1_1BChat => vec![api.get("model.safetensors")?],
-        };
->>>>>>> fa3ea98b
         println!("building the model");
         // ここでもmodelを使っている
         let cache = model::Cache::new(!args.no_kv_cache, dtype, &config, &device)?;
